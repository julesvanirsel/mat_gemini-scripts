--- conflicted
+++ resolved
@@ -7,12 +7,7 @@
     indir (1,1) string
 end
 
-<<<<<<< HEAD
-import hdf5.*
-import stdlib.fileio.makedir
-=======
 import stdlib.hdf5nc.h5save
->>>>>>> fabe18b9
 
 stdlib.fileio.makedir(outdir)
 
@@ -23,12 +18,12 @@
 % This example wants to load all neutral inputs together with
 % the matrix structure: [time,lat,alt].
 % Should be adjusted accordingly in case of need.
-velx = load(fullfile(indir, 'velx.mat'), "velx");
-velz = load(fullfile(indir, 'velz.mat'), "velz");
-temp = load(fullfile(indir, 'temp.mat'), "temp");
-dox2s = load(fullfile(indir, 'dox2s.mat'), "dox2s");
-dnit2s = load(fullfile(indir, 'dnit2s.mat'), "dnit2s");
-doxs = load(fullfile(indir, 'doxs.mat'), "doxs");
+velx = load(fullfile(indir, 'velx.mat'), "velx").velx;
+velz = load(fullfile(indir, 'velz.mat'), "velz").velz;
+temp = load(fullfile(indir, 'temp.mat'), "temp").temp;
+dox2s = load(fullfile(indir, 'dox2s.mat'), "dox2s").dox2s;
+dnit2s = load(fullfile(indir, 'dnit2s.mat'), "dnit2s").dnit2s;
+doxs = load(fullfile(indir, 'doxs.mat'), "doxs").doxs;
 
 [lt,lx1,lx2]=size(velx);
 
@@ -40,7 +35,6 @@
 h5save(filename, '/lx2', lx2, "type", "int32") % vertical direction
 
 for it=1:lt
-<<<<<<< HEAD
     % Permute matrices to have vertical and then meridional structure of a matrix
     velxnow=squeeze(velx(it,:,:));
     velxnow=permute(velxnow,[2, 1]);
@@ -54,42 +48,17 @@
     dnit2snow=permute(dnit2snow,[2, 1]);
     doxsnow=squeeze(doxs(it,:,:));
     doxsnow=permute(doxsnow,[2, 1]);
-=======
-% Permute matrices to have vertical and then meridional structure of a matrix
-  velxnow=squeeze(velx(it,:,:));
-  velxnow=permute(velxnow,[2, 1]);
-  velznow=squeeze(velz(it,:,:));
-  velznow=permute(velznow,[2, 1]);
-  tempnow=squeeze(temp(it,:,:));
-  tempnow=permute(tempnow,[2, 1]);
-  dox2snow=squeeze(dox2s(it,:,:));
-  dox2snow=permute(dox2snow,[2, 1]);
-  dnit2snow=squeeze(dnit2s(it,:,:));
-  dnit2snow=permute(dnit2snow,[2, 1]);
-  doxsnow=squeeze(doxs(it,:,:));
-  doxsnow=permute(doxsnow,[2, 1]);
-
-% Write data to file
-filename = fullfile(outdir, gemini3d.datelab(time) + ".h5");
-% Be sure that setup from mat_gemini was executed prior running this code
-h5save(filename, '/dn0all', doxsnow, "type",  freal) % O perturbations
-h5save(filename, '/dnN2all', dnit2snow, "type",  freal) % N2 perturbations
-h5save(filename, '/dnO2all', dox2snow, "type",  freal) % O2 perturbations
-h5save(filename, '/dvnrhoall', velxnow, "type",  freal) % dvnrhoall - fluid velocity in meridional direction or radial in Axisymmetric simulations
-h5save(filename, '/dvnzall', velznow, "type",  freal) % dvnzall - fluid velocity in vertical direction
-h5save(filename, '/dTnall', tempnow, "type",  freal) % Temperature perturbations
->>>>>>> fabe18b9
 
     % Write data to file
+    freal="float32";
     filename = fullfile(outdir, gemini3d.datelab(time) + ".h5");
     % Be sure that setup from mat_gemini was executed prior running this code
-    hdf5nc.h5save(filename, '/dn0all', doxsnow, "type",  freal) % O perturbations
-    hdf5nc.h5save(filename, '/dnN2all', dnit2snow, "type",  freal) % N2 perturbations
-    hdf5nc.h5save(filename, '/dnO2all', dox2snow, "type",  freal) % O2 perturbations
-    hdf5nc.h5save(filename, '/dvnrhoall', velxnow, "type",  freal) % dvnrhoall - fluid velocity in meridional direction or radial in Axisymmetric simulations
-    hdf5nc.h5save(filename, '/dvnzall', velznow, "type",  freal) % dvnzall - fluid velocity in vertical direction
-    hdf5nc.h5save(filename, '/dTnall', tempnow, "type",  freal) % Temperature perturbations
-
+    h5save(filename, '/dn0all', doxsnow, "type",  freal) % O perturbations
+    h5save(filename, '/dnN2all', dnit2snow, "type",  freal) % N2 perturbations
+    h5save(filename, '/dnO2all', dox2snow, "type",  freal) % O2 perturbations
+    h5save(filename, '/dvnrhoall', velxnow, "type",  freal) % dvnrhoall - fluid velocity in meridional direction or radial in Axisymmetric simulations
+    h5save(filename, '/dvnzall', velznow, "type",  freal) % dvnzall - fluid velocity in vertical direction
+    h5save(filename, '/dTnall', tempnow, "type",  freal) % Temperature perturbations
     time = time + dtneu;
 end % for it
 end % function